--- conflicted
+++ resolved
@@ -1,11 +1,8 @@
 package e2e
 
 import (
-<<<<<<< HEAD
+	"bytes"
 	"context"
-=======
-	"bytes"
->>>>>>> c138e785
 	"errors"
 	"fmt"
 	"io"
@@ -22,12 +19,9 @@
 	"github.com/cometbft/cometbft/crypto/ed25519"
 	"github.com/cometbft/cometbft/crypto/secp256k1"
 	rpchttp "github.com/cometbft/cometbft/rpc/client/http"
-<<<<<<< HEAD
 	grpcclient "github.com/cometbft/cometbft/rpc/grpc/client"
-=======
 
 	_ "embed"
->>>>>>> c138e785
 )
 
 const (
