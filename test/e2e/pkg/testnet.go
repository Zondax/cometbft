--- conflicted
+++ resolved
@@ -61,7 +61,6 @@
 
 // Testnet represents a single testnet.
 type Testnet struct {
-<<<<<<< HEAD
 	Name                       string
 	File                       string
 	Dir                        string
@@ -80,29 +79,9 @@
 	PrepareProposalDelay       time.Duration
 	ProcessProposalDelay       time.Duration
 	CheckTxDelay               time.Duration
+	UpgradeVersion             string
+	Prometheus                 bool
 	VoteExtensionsEnableHeight int64
-=======
-	Name                 string
-	File                 string
-	Dir                  string
-	IP                   *net.IPNet
-	InitialHeight        int64
-	InitialState         map[string]string
-	Validators           map[*Node]int64
-	ValidatorUpdates     map[int64]map[*Node]int64
-	Nodes                []*Node
-	KeyType              string
-	Evidence             int
-	LoadTxSizeBytes      int
-	LoadTxBatchSize      int
-	LoadTxConnections    int
-	ABCIProtocol         string
-	PrepareProposalDelay time.Duration
-	ProcessProposalDelay time.Duration
-	CheckTxDelay         time.Duration
-	UpgradeVersion       string
-	Prometheus           bool
->>>>>>> c67d2f78
 }
 
 // Node represents a CometBFT node in a testnet.
