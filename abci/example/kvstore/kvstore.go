package kvstore

import (
	"bytes"
	"context"
	"encoding/base64"
	"encoding/binary"
	"encoding/json"
	"fmt"
	"strconv"
	"strings"

	dbm "github.com/tendermint/tm-db"

	"github.com/tendermint/tendermint/abci/types"
	cryptoencoding "github.com/tendermint/tendermint/crypto/encoding"
	"github.com/tendermint/tendermint/libs/log"
	cryptoproto "github.com/tendermint/tendermint/proto/tendermint/crypto"
	"github.com/tendermint/tendermint/version"
)

var (
	stateKey        = []byte("stateKey")
	kvPairPrefixKey = []byte("kvPairKey:")
)

const (
	ValidatorPrefix        = "val="
	AppVersion      uint64 = 1
)

var _ types.Application = (*Application)(nil)

// Application is the kvstore state machine. It complies with the abci.Application interface.
// It takes transactions in the form of key=value and saves them in a database. This is
// a somewhat trivial example as there is no real state execution
type Application struct {
	types.BaseApplication

	state        State
	RetainBlocks int64 // blocks to retain after commit (via ResponseCommit.RetainHeight)
	stagedTxs    [][]byte
	logger       log.Logger

	// validator set
	valUpdates         []types.ValidatorUpdate
	valAddrToPubKeyMap map[string]cryptoproto.PublicKey
}

// NewApplication creates an instance of the kvstore from the provided database
func NewApplication(db dbm.DB) *Application {
	return &Application{
		logger:             log.NewNopLogger(),
		state:              loadState(db),
		valAddrToPubKeyMap: make(map[string]cryptoproto.PublicKey),
	}
}

// NewPersistentApplication creates a new application using the goleveldb database engine
func NewPersistentApplication(dbDir string) *Application {
	name := "kvstore"
	db, err := dbm.NewGoLevelDB(name, dbDir)
	if err != nil {
		panic(fmt.Errorf("failed to create persistent app at %s: %w", dbDir, err))
	}
	return NewApplication(db)
}

// NewInMemoryApplication creates a new application from an in memory database.
// Nothing will be persisted.
func NewInMemoryApplication() *Application {
	return NewApplication(dbm.NewMemDB())
}

// Info returns information about the state of the application. This is generally used everytime a Tendermint instance
// begins and let's the application know what Tendermint versions it's interacting with. Based from this information,
// Tendermint will ensure it is in sync with the application by potentially replaying the blocks it has. If the
// Application returns a 0 appBlockHeight, Tendermint will call InitChain to initialize the application with consensus related data
func (app *Application) Info(_ context.Context, req *types.RequestInfo) (*types.ResponseInfo, error) {
	// Tendermint expects the application to persist validators, on start-up we need to reload them to memory if they exist
	if len(app.valAddrToPubKeyMap) == 0 && app.state.Height > 0 {
		validators := app.getValidators()
		for _, v := range validators {
			pubkey, err := cryptoencoding.PubKeyFromProto(v.PubKey)
			if err != nil {
				panic(fmt.Errorf("can't decode public key: %w", err))
			}
			app.valAddrToPubKeyMap[string(pubkey.Address())] = v.PubKey
		}
	}

	return &types.ResponseInfo{
		Data:             fmt.Sprintf("{\"size\":%v}", app.state.Size),
		Version:          version.ABCIVersion,
		AppVersion:       AppVersion,
		LastBlockHeight:  app.state.Height,
		LastBlockAppHash: app.state.Hash(),
	}, nil
}

// InitChain takes the genesis validators and stores them in the kvstore. It returns the application hash in the
// case that the application starts prepopulated with values. This method is called whenever a new instance of the application
// starts (i.e. app height = 0).
func (app *Application) InitChain(_ context.Context, req *types.RequestInitChain) (*types.ResponseInitChain, error) {
	for _, v := range req.Validators {
		app.updateValidator(v)
	}
	appHash := make([]byte, 8)
	binary.PutVarint(appHash, app.state.Size)
	return &types.ResponseInitChain{
		AppHash: appHash,
	}, nil
}

// CheckTx handles inbound transactions or in the case of recheckTx assesses old transaction validity after a state transition.
// As this is called frequently, it's preferably to keep the check as stateless and as quick as possible.
// Here we check that the transaction has the correctly key=value format.
// For the KVStore we check that each transaction has the valid tx format:
// - Contains one and only one `=`
// - `=` is not the first or last byte.
// - if key is `val` that the validator update transaction is also valid
func (app *Application) CheckTx(_ context.Context, req *types.RequestCheckTx) (*types.ResponseCheckTx, error) {
	// If it is a validator update transaction, check that it is correctly formatted
	if isValidatorTx(req.Tx) {
		if _, _, err := parseValidatorTx(req.Tx); err != nil {
			return &types.ResponseCheckTx{Code: CodeTypeInvalidTxFormat}, nil
		}
	} else if !isValidTx(req.Tx) {
		return &types.ResponseCheckTx{Code: CodeTypeInvalidTxFormat}, nil
	}

	return &types.ResponseCheckTx{Code: CodeTypeOK, GasWanted: 1}, nil
}

// Tx must have a format like key:value or key=value. That is:
// - it must have one and only one ":" or "="
// - It must not begin or end with these special characters
func isValidTx(tx []byte) bool {
	if bytes.Count(tx, []byte(":")) == 1 && bytes.Count(tx, []byte("=")) == 0 {
		if !bytes.HasPrefix(tx, []byte(":")) && !bytes.HasSuffix(tx, []byte(":")) {
			return true
		}
	} else if bytes.Count(tx, []byte("=")) == 1 && bytes.Count(tx, []byte(":")) == 0 {
		if !bytes.HasPrefix(tx, []byte("=")) && !bytes.HasSuffix(tx, []byte("=")) {
			return true
		}
	}
	return false
}

// PrepareProposal is called when the node is a proposer. Tendermint stages a set of transactions to the application. As the
// KVStore has two accepted formats, `:` and `=`, we modify all instances of `:` with `=` to make it consistent. Note: this is
// quite a trivial example of transaction modification.
// NOTE: we assume that Tendermint will never provide more transactions than can fit in a block.
func (app *Application) PrepareProposal(_ context.Context, req *types.RequestPrepareProposal) (*types.ResponsePrepareProposal, error) {
	return &types.ResponsePrepareProposal{Txs: formatTxs(req.Txs)}, nil
}

// formatTxs substitutes all the transactions with x:y to x=y
func formatTxs(blockData [][]byte) [][]byte {
	txs := make([][]byte, len(blockData))
	for idx, tx := range blockData {
		txs[idx] = bytes.Replace(tx, []byte(":"), []byte("="), 1)
	}
	return txs
}

// ProcessProposal is called whenever a node receives a complete proposal. It allows the application to validate the proposal.
// Only validators who can vote will have this method called. For the KVstore we reuse CheckTx.
func (app *Application) ProcessProposal(ctx context.Context, req *types.RequestProcessProposal) (*types.ResponseProcessProposal, error) {
	for _, tx := range req.Txs {
		// As CheckTx is a full validity check we can simply reuse this
		if resp, err := app.CheckTx(ctx, &types.RequestCheckTx{Tx: tx}); resp.Code != CodeTypeOK || err != nil {
			return &types.ResponseProcessProposal{Status: types.ResponseProcessProposal_REJECT}, nil
		}
	}
	return &types.ResponseProcessProposal{Status: types.ResponseProcessProposal_ACCEPT}, nil
}

// FinalizeBlock executes the block against the application state. It punishes validators who equivocated and
// updates validators according to transactions in a block. The rest of the transactions are regular key value
// updates and are cached in memory and will be persisted once Commit is called.
// ConsensusParams are never changed.
func (app *Application) FinalizeBlock(_ context.Context, req *types.RequestFinalizeBlock) (*types.ResponseFinalizeBlock, error) {
	// reset valset changes
	app.valUpdates = make([]types.ValidatorUpdate, 0)
	app.stagedTxs = make([][]byte, 0)

	// Punish validators who committed equivocation.
	for _, ev := range req.Misbehavior {
		if ev.Type == types.MisbehaviorType_DUPLICATE_VOTE {
			addr := string(ev.Validator.Address)
			if pubKey, ok := app.valAddrToPubKeyMap[addr]; ok {
				app.valUpdates = append(app.valUpdates, types.ValidatorUpdate{
					PubKey: pubKey,
					Power:  ev.Validator.Power - 1,
				})
				app.logger.Info("Decreased val power by 1 because of the equivocation",
					"val", addr)
			} else {
				panic(fmt.Errorf("wanted to punish val %q but can't find it", addr))
			}
		}
	}

	respTxs := make([]*types.ExecTxResult, len(req.Txs))
	for i, tx := range req.Txs {
		if isValidatorTx(tx) {
			pubKey, power, err := parseValidatorTx(tx)
			if err != nil {
				panic(err)
			}
			app.valUpdates = append(app.valUpdates, types.UpdateValidator(pubKey, power, ""))
		} else {
			app.stagedTxs = append(app.stagedTxs, tx)
		}
		respTxs[i] = &types.ExecTxResult{
			Code: CodeTypeOK,
			// With every transaction we can emit a series of events. To make it simple, we just emit the same events.
			Events: []types.Event{
				{
					Type: "app",
					Attributes: []types.EventAttribute{
						{Key: "creator", Value: "Cosmoshi Netowoko", Index: true},
						{Key: "index_key", Value: "index is working", Index: true},
						{Key: "noindex_key", Value: "index is working", Index: false},
					},
				},
			},
		}
		app.state.Size++
	}

	app.state.Height = req.Height

	return &types.ResponseFinalizeBlock{TxResults: respTxs, ValidatorUpdates: app.valUpdates, AgreedAppData: app.state.Hash()}, nil
}

<<<<<<< HEAD
// Commit is called after FinalizeBlock and after Tendermint state which includes the updates to
// AppHash, ConsensusParams and ValidatorSet has occurred.
// The KVStore persists the validator updates and the new key values
func (app *Application) Commit(_ context.Context, _ *types.RequestCommit) (*types.ResponseCommit, error) {

	// apply the validator updates to state (note this is really the validator set at h + 2)
	for _, valUpdate := range app.valUpdates {
		app.updateValidator(valUpdate)
=======
func (app *Application) CheckTx(req types.RequestCheckTx) types.ResponseCheckTx {
	if len(req.Tx) == 0 {
		return types.ResponseCheckTx{Code: code.CodeTypeRejected}
	}

	if req.Type == types.CheckTxType_Recheck {
		if _, ok := app.txToRemove[string(req.Tx)]; ok {
			return types.ResponseCheckTx{Code: code.CodeTypeExecuted, GasWanted: 1}
		}
>>>>>>> fe8a7895
	}

	// persist all the staged txs in the kvstore
	for _, tx := range app.stagedTxs {
		parts := bytes.Split(tx, []byte("="))
		if len(parts) != 2 {
			panic(fmt.Sprintf("unexpected tx format. Expected 2 got %d: %s", len(parts), parts))
		}
		key, value := string(parts[0]), string(parts[1])
		err := app.state.db.Set(prefixKey([]byte(key)), []byte(value))
		if err != nil {
			panic(err)
		}
	}

	// persist the state (i.e. size and height)
	saveState(app.state)

	resp := &types.ResponseCommit{}
	if app.RetainBlocks > 0 && app.state.Height >= app.RetainBlocks {
		resp.RetainHeight = app.state.Height - app.RetainBlocks + 1
	}
	return resp, nil
}

// Returns an associated value or nil if missing.
func (app *Application) Query(_ context.Context, reqQuery *types.RequestQuery) (*types.ResponseQuery, error) {
	resQuery := &types.ResponseQuery{}

	if reqQuery.Path == "/val" {
		key := []byte(ValidatorPrefix + string(reqQuery.Data))
		value, err := app.state.db.Get(key)
		if err != nil {
			panic(err)
		}

		return &types.ResponseQuery{
			Key:   reqQuery.Data,
			Value: value,
		}, nil
	}

	if reqQuery.Prove {
		value, err := app.state.db.Get(prefixKey(reqQuery.Data))
		if err != nil {
			panic(err)
		}

		if value == nil {
			resQuery.Log = "does not exist"
		} else {
			resQuery.Log = "exists"
		}
		resQuery.Index = -1 // TODO make Proof return index
		resQuery.Key = reqQuery.Data
		resQuery.Value = value
		resQuery.Height = app.state.Height

		return resQuery, nil
	}

	resQuery.Key = reqQuery.Data
	value, err := app.state.db.Get(prefixKey(reqQuery.Data))
	if err != nil {
		panic(err)
	}
	if value == nil {
		resQuery.Log = "does not exist"
	} else {
		resQuery.Log = "exists"
	}
	resQuery.Value = value
	resQuery.Height = app.state.Height

	return resQuery, nil
}

func (app *Application) Close() error {
	return app.state.db.Close()
}

func isValidatorTx(tx []byte) bool {
	return strings.HasPrefix(string(tx), ValidatorPrefix)
}

func parseValidatorTx(tx []byte) ([]byte, int64, error) {
	tx = tx[len(ValidatorPrefix):]

	//  get the pubkey and power
	pubKeyAndPower := strings.Split(string(tx), "!")
	if len(pubKeyAndPower) != 2 {
		return nil, 0, fmt.Errorf("expected 'pubkey!power'. Got %v", pubKeyAndPower)
	}
	pubkeyS, powerS := pubKeyAndPower[0], pubKeyAndPower[1]

	// decode the pubkey
	pubkey, err := base64.StdEncoding.DecodeString(pubkeyS)
	if err != nil {
		return nil, 0, fmt.Errorf("pubkey (%s) is invalid base64", pubkeyS)
	}

	// decode the power
	power, err := strconv.ParseInt(powerS, 10, 64)
	if err != nil {
		return nil, 0, fmt.Errorf("power (%s) is not an int", powerS)
	}

	if power < 0 {
		return nil, 0, fmt.Errorf("power can not be less than 0, got %d", power)
	}

	return pubkey, power, nil
}

// add, update, or remove a validator
func (app *Application) updateValidator(v types.ValidatorUpdate) {
	pubkey, err := cryptoencoding.PubKeyFromProto(v.PubKey)
	if err != nil {
		panic(fmt.Errorf("can't decode public key: %w", err))
	}
	key := []byte(ValidatorPrefix + string(pubkey.Bytes()))

	if v.Power == 0 {
		// remove validator
		hasKey, err := app.state.db.Has(key)
		if err != nil {
			panic(err)
		}
		if !hasKey {
			pubStr := base64.StdEncoding.EncodeToString(pubkey.Bytes())
			app.logger.Info("tried to remove non existent validator. Skipping...", "pubKey", pubStr)
		}
		if err = app.state.db.Delete(key); err != nil {
			panic(err)
		}
		delete(app.valAddrToPubKeyMap, string(pubkey.Address()))
	} else {
		// add or update validator
		value := bytes.NewBuffer(make([]byte, 0))
		if err := types.WriteMessage(&v, value); err != nil {
			panic(err)
		}
		if err = app.state.db.Set(key, value.Bytes()); err != nil {
			panic(err)
		}
		app.valAddrToPubKeyMap[string(pubkey.Address())] = v.PubKey
	}
}

func (app *Application) getValidators() (validators []types.ValidatorUpdate) {
	itr, err := app.state.db.Iterator(nil, nil)
	if err != nil {
		panic(err)
	}
	for ; itr.Valid(); itr.Next() {
		if isValidatorTx(itr.Key()) {
			validator := new(types.ValidatorUpdate)
			err := types.ReadMessage(bytes.NewBuffer(itr.Value()), validator)
			if err != nil {
				panic(err)
			}
			validators = append(validators, *validator)
		}
	}
	if err = itr.Error(); err != nil {
		panic(err)
	}
	return
}

// -----------------------------

type State struct {
	db dbm.DB
	// Size is essentially the amount of transactions that have been processes.
	// This is used for the appHash
	Size   int64 `json:"size"`
	Height int64 `json:"height"`
}

func loadState(db dbm.DB) State {
	var state State
	state.db = db
	stateBytes, err := db.Get(stateKey)
	if err != nil {
		panic(err)
	}
	if len(stateBytes) == 0 {
		return state
	}
	err = json.Unmarshal(stateBytes, &state)
	if err != nil {
		panic(err)
	}
	return state
}

func saveState(state State) {
	stateBytes, err := json.Marshal(state)
	if err != nil {
		panic(err)
	}
	err = state.db.Set(stateKey, stateBytes)
	if err != nil {
		panic(err)
	}
}

// Hash returns the hash of the application state. This is computed
// as the size or number of transactions processed within the state. Note that this isn't
// a strong guarantee of state machine replication because states could
// have different kv values but still have the same size.
// This function is used as the "AgreedAppData"
func (s State) Hash() []byte {
	appHash := make([]byte, 8)
	binary.PutVarint(appHash, s.Size)
	return appHash
}

func prefixKey(key []byte) []byte {
	return append(kvPairPrefixKey, key...)
}<|MERGE_RESOLUTION|>--- conflicted
+++ resolved
@@ -152,15 +152,18 @@
 // KVStore has two accepted formats, `:` and `=`, we modify all instances of `:` with `=` to make it consistent. Note: this is
 // quite a trivial example of transaction modification.
 // NOTE: we assume that Tendermint will never provide more transactions than can fit in a block.
-func (app *Application) PrepareProposal(_ context.Context, req *types.RequestPrepareProposal) (*types.ResponsePrepareProposal, error) {
-	return &types.ResponsePrepareProposal{Txs: formatTxs(req.Txs)}, nil
-}
-
-// formatTxs substitutes all the transactions with x:y to x=y
-func formatTxs(blockData [][]byte) [][]byte {
-	txs := make([][]byte, len(blockData))
-	for idx, tx := range blockData {
-		txs[idx] = bytes.Replace(tx, []byte(":"), []byte("="), 1)
+func (app *Application) PrepareProposal(ctx context.Context, req *types.RequestPrepareProposal) (*types.ResponsePrepareProposal, error) {
+	return &types.ResponsePrepareProposal{Txs: app.formatTxs(ctx, req.Txs)}, nil
+}
+
+// formatTxs validates and excludes invalid transactions
+// also substitutes all the transactions with x:y to x=y
+func (app *Application) formatTxs(ctx context.Context, blockData [][]byte) [][]byte {
+	txs := make([][]byte, 0, len(blockData))
+	for _, tx := range blockData {
+		if resp, err := app.CheckTx(ctx, &types.RequestCheckTx{Tx: tx}); err == nil && resp.Code == CodeTypeOK {
+			txs = append(txs, bytes.Replace(tx, []byte(":"), []byte("="), 1))
+		}
 	}
 	return txs
 }
@@ -236,7 +239,6 @@
 	return &types.ResponseFinalizeBlock{TxResults: respTxs, ValidatorUpdates: app.valUpdates, AgreedAppData: app.state.Hash()}, nil
 }
 
-<<<<<<< HEAD
 // Commit is called after FinalizeBlock and after Tendermint state which includes the updates to
 // AppHash, ConsensusParams and ValidatorSet has occurred.
 // The KVStore persists the validator updates and the new key values
@@ -245,17 +247,6 @@
 	// apply the validator updates to state (note this is really the validator set at h + 2)
 	for _, valUpdate := range app.valUpdates {
 		app.updateValidator(valUpdate)
-=======
-func (app *Application) CheckTx(req types.RequestCheckTx) types.ResponseCheckTx {
-	if len(req.Tx) == 0 {
-		return types.ResponseCheckTx{Code: code.CodeTypeRejected}
-	}
-
-	if req.Type == types.CheckTxType_Recheck {
-		if _, ok := app.txToRemove[string(req.Tx)]; ok {
-			return types.ResponseCheckTx{Code: code.CodeTypeExecuted, GasWanted: 1}
-		}
->>>>>>> fe8a7895
 	}
 
 	// persist all the staged txs in the kvstore
